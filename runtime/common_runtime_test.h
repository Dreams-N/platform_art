--- conflicted
+++ resolved
@@ -77,8 +77,8 @@
   CommonRuntimeTest();
   ~CommonRuntimeTest();
 
-  // Gets the path of the libcore dex file.
-  static std::string GetLibCoreDexFileName();
+  // Gets the paths of the libcore dex files.
+  static std::vector<std::string> GetLibCoreDexFileNames();
 
   // Returns bin directory which contains host's prebuild tools.
   static std::string GetAndroidHostToolsDir();
@@ -108,16 +108,11 @@
 
   virtual void TearDown();
 
-<<<<<<< HEAD
   // Called before the runtime is created.
   virtual void PreRuntimeCreate() {}
 
   // Called after the runtime is created.
   virtual void PostRuntimeCreate() {}
-=======
-  // Gets the paths of the libcore dex files.
-  std::vector<std::string> GetLibCoreDexFileNames();
->>>>>>> f32e8327
 
   // Gets the path of the specified dex file for host or target.
   static std::string GetDexFileName(const std::string& jar_prefix);
