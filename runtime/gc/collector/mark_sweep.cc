/*
 * Copyright (C) 2011 The Android Open Source Project
 *
 * Licensed under the Apache License, Version 2.0 (the "License");
 * you may not use this file except in compliance with the License.
 * You may obtain a copy of the License at
 *
 *      http://www.apache.org/licenses/LICENSE-2.0
 *
 * Unless required by applicable law or agreed to in writing, software
 * distributed under the License is distributed on an "AS IS" BASIS,
 * WITHOUT WARRANTIES OR CONDITIONS OF ANY KIND, either express or implied.
 * See the License for the specific language governing permissions and
 * limitations under the License.
 */

#include "mark_sweep.h"

#include <functional>
#include <numeric>
#include <climits>
#include <vector>

#include "base/bounded_fifo.h"
#include "base/logging.h"
#include "base/macros.h"
#include "base/mutex-inl.h"
#include "base/timing_logger.h"
#include "gc/accounting/card_table-inl.h"
#include "gc/accounting/heap_bitmap.h"
#include "gc/accounting/space_bitmap-inl.h"
#include "gc/heap.h"
#include "gc/space/image_space.h"
#include "gc/space/large_object_space.h"
#include "gc/space/space-inl.h"
#include "indirect_reference_table.h"
#include "intern_table.h"
#include "jni_internal.h"
#include "monitor.h"
#include "mark_sweep-inl.h"
#include "mirror/art_field.h"
#include "mirror/art_field-inl.h"
#include "mirror/class-inl.h"
#include "mirror/class_loader.h"
#include "mirror/dex_cache.h"
#include "mirror/object-inl.h"
#include "mirror/object_array.h"
#include "mirror/object_array-inl.h"
#include "runtime.h"
#include "thread-inl.h"
#include "thread_list.h"
#include "verifier/method_verifier.h"

using ::art::mirror::ArtField;
using ::art::mirror::Class;
using ::art::mirror::Object;
using ::art::mirror::ObjectArray;

namespace art {
namespace gc {
namespace collector {

// Performance options.
constexpr bool kUseRecursiveMark = false;
constexpr bool kUseMarkStackPrefetch = true;
constexpr size_t kSweepArrayChunkFreeSize = 1024;

// Parallelism options.
constexpr bool kParallelCardScan = true;
constexpr bool kParallelRecursiveMark = true;
// Don't attempt to parallelize mark stack processing unless the mark stack is at least n
// elements. This is temporary until we reduce the overhead caused by allocating tasks, etc.. Not
// having this can add overhead in ProcessReferences since we may end up doing many calls of
// ProcessMarkStack with very small mark stacks.
constexpr size_t kMinimumParallelMarkStackSize = 128;
constexpr bool kParallelProcessMarkStack = true;

// Profiling and information flags.
constexpr bool kCountClassesMarked = false;
constexpr bool kProfileLargeObjects = false;
constexpr bool kMeasureOverhead = false;
constexpr bool kCountTasks = false;
constexpr bool kCountJavaLangRefs = false;

// Turn off kCheckLocks when profiling the GC since it slows the GC down by up to 40%.
constexpr bool kCheckLocks = kDebugLocking;

void MarkSweep::ImmuneSpace(space::ContinuousSpace* space) {
  // Bind live to mark bitmap if necessary.
  if (space->GetLiveBitmap() != space->GetMarkBitmap()) {
    BindLiveToMarkBitmap(space);
  }

  // Add the space to the immune region.
  if (immune_begin_ == NULL) {
    DCHECK(immune_end_ == NULL);
    SetImmuneRange(reinterpret_cast<Object*>(space->Begin()),
                   reinterpret_cast<Object*>(space->End()));
  } else {
    const space::ContinuousSpace* prev_space = nullptr;
    // Find out if the previous space is immune.
    for (space::ContinuousSpace* cur_space : GetHeap()->GetContinuousSpaces()) {
      if (cur_space == space) {
        break;
      }
      prev_space = cur_space;
    }
    // If previous space was immune, then extend the immune region. Relies on continuous spaces
    // being sorted by Heap::AddContinuousSpace.
    if (prev_space != NULL &&
        immune_begin_ <= reinterpret_cast<Object*>(prev_space->Begin()) &&
        immune_end_ >= reinterpret_cast<Object*>(prev_space->End())) {
      immune_begin_ = std::min(reinterpret_cast<Object*>(space->Begin()), immune_begin_);
      immune_end_ = std::max(reinterpret_cast<Object*>(space->End()), immune_end_);
    }
  }
}

void MarkSweep::BindBitmaps() {
  timings_.StartSplit("BindBitmaps");
  WriterMutexLock mu(Thread::Current(), *Locks::heap_bitmap_lock_);
  // Mark all of the spaces we never collect as immune.
  for (const auto& space : GetHeap()->GetContinuousSpaces()) {
    if (space->GetGcRetentionPolicy() == space::kGcRetentionPolicyNeverCollect) {
      ImmuneSpace(space);
    }
  }
  timings_.EndSplit();
}

MarkSweep::MarkSweep(Heap* heap, bool is_concurrent, const std::string& name_prefix)
    : GarbageCollector(heap,
                       name_prefix + (name_prefix.empty() ? "" : " ") +
                       (is_concurrent ? "concurrent mark sweep": "mark sweep")),
      current_mark_bitmap_(NULL),
      java_lang_Class_(NULL),
      mark_stack_(NULL),
      immune_begin_(NULL),
      immune_end_(NULL),
      soft_reference_list_(NULL),
      weak_reference_list_(NULL),
      finalizer_reference_list_(NULL),
      phantom_reference_list_(NULL),
      cleared_reference_list_(NULL),
      gc_barrier_(new Barrier(0)),
      large_object_lock_("mark sweep large object lock", kMarkSweepLargeObjectLock),
      mark_stack_lock_("mark sweep mark stack lock", kMarkSweepMarkStackLock),
      is_concurrent_(is_concurrent),
      clear_soft_references_(false) {
}

void MarkSweep::InitializePhase() {
  timings_.Reset();
  base::TimingLogger::ScopedSplit split("InitializePhase", &timings_);
  mark_stack_ = heap_->mark_stack_.get();
  DCHECK(mark_stack_ != nullptr);
  SetImmuneRange(nullptr, nullptr);
  soft_reference_list_ = nullptr;
  weak_reference_list_ = nullptr;
  finalizer_reference_list_ = nullptr;
  phantom_reference_list_ = nullptr;
  cleared_reference_list_ = nullptr;
  freed_bytes_ = 0;
  freed_large_object_bytes_ = 0;
  freed_objects_ = 0;
  freed_large_objects_ = 0;
  class_count_ = 0;
  array_count_ = 0;
  other_count_ = 0;
  large_object_test_ = 0;
  large_object_mark_ = 0;
  classes_marked_ = 0;
  overhead_time_ = 0;
  work_chunks_created_ = 0;
  work_chunks_deleted_ = 0;
  reference_count_ = 0;
  java_lang_Class_ = Class::GetJavaLangClass();
  CHECK(java_lang_Class_ != nullptr);

  FindDefaultMarkBitmap();

  // Do any pre GC verification.
  timings_.NewSplit("PreGcVerification");
  heap_->PreGcVerification(this);
}

void MarkSweep::ProcessReferences(Thread* self) {
  base::TimingLogger::ScopedSplit split("ProcessReferences", &timings_);
  WriterMutexLock mu(self, *Locks::heap_bitmap_lock_);
  ProcessReferences(&soft_reference_list_, clear_soft_references_, &weak_reference_list_,
                    &finalizer_reference_list_, &phantom_reference_list_);
}

bool MarkSweep::HandleDirtyObjectsPhase() {
  base::TimingLogger::ScopedSplit split("HandleDirtyObjectsPhase", &timings_);
  Thread* self = Thread::Current();
  Locks::mutator_lock_->AssertExclusiveHeld(self);

  {
    WriterMutexLock mu(self, *Locks::heap_bitmap_lock_);

    // Re-mark root set.
    ReMarkRoots();

    // Scan dirty objects, this is only required if we are not doing concurrent GC.
    RecursiveMarkDirtyObjects(true, accounting::CardTable::kCardDirty);
  }

  ProcessReferences(self);
  {
    ReaderMutexLock mu(self, *Locks::heap_bitmap_lock_);
    SweepSystemWeaks();
  }

  // Only need to do this if we have the card mark verification on, and only during concurrent GC.
  if (GetHeap()->verify_missing_card_marks_ || GetHeap()->verify_pre_gc_heap_||
      GetHeap()->verify_post_gc_heap_) {
    WriterMutexLock mu(self, *Locks::heap_bitmap_lock_);
    // This second sweep makes sure that we don't have any objects in the live stack which point to
    // freed objects. These cause problems since their references may be previously freed objects.
    SweepArray(GetHeap()->allocation_stack_.get(), false);
  }

  timings_.StartSplit("PreSweepingGcVerification");
  heap_->PreSweepingGcVerification(this);
  timings_.EndSplit();

  // Ensure that nobody inserted items in the live stack after we swapped the stacks.
  ReaderMutexLock mu(self, *Locks::heap_bitmap_lock_);
  CHECK_GE(live_stack_freeze_size_, GetHeap()->GetLiveStack()->Size());
  return true;
}

bool MarkSweep::IsConcurrent() const {
  return is_concurrent_;
}

void MarkSweep::MarkingPhase() {
  base::TimingLogger::ScopedSplit split("MarkingPhase", &timings_);
  Thread* self = Thread::Current();

  BindBitmaps();
  FindDefaultMarkBitmap();

  // Process dirty cards and add dirty cards to mod union tables.
  heap_->ProcessCards(timings_);

  // Need to do this before the checkpoint since we don't want any threads to add references to
  // the live stack during the recursive mark.
  timings_.NewSplit("SwapStacks");
  heap_->SwapStacks();

  WriterMutexLock mu(self, *Locks::heap_bitmap_lock_);
  if (Locks::mutator_lock_->IsExclusiveHeld(self)) {
    // If we exclusively hold the mutator lock, all threads must be suspended.
    MarkRoots();
  } else {
    MarkThreadRoots(self);
    // At this point the live stack should no longer have any mutators which push into it.
    MarkNonThreadRoots();
  }
  live_stack_freeze_size_ = heap_->GetLiveStack()->Size();
  MarkConcurrentRoots();

  heap_->UpdateAndMarkModUnion(this, timings_, GetGcType());
  MarkReachableObjects();
}

void MarkSweep::MarkThreadRoots(Thread* self) {
  MarkRootsCheckpoint(self);
}

void MarkSweep::MarkReachableObjects() {
  // Mark everything allocated since the last as GC live so that we can sweep concurrently,
  // knowing that new allocations won't be marked as live.
  timings_.StartSplit("MarkStackAsLive");
  accounting::ObjectStack* live_stack = heap_->GetLiveStack();
  heap_->MarkAllocStack(heap_->alloc_space_->GetLiveBitmap(),
                        heap_->large_object_space_->GetLiveObjects(), live_stack);
  live_stack->Reset();
  timings_.EndSplit();
  // Recursively mark all the non-image bits set in the mark bitmap.
  RecursiveMark();
}

void MarkSweep::ReclaimPhase() {
  base::TimingLogger::ScopedSplit split("ReclaimPhase", &timings_);
  Thread* self = Thread::Current();

  if (!IsConcurrent()) {
    ProcessReferences(self);
    {
      ReaderMutexLock mu(self, *Locks::heap_bitmap_lock_);
      SweepSystemWeaks();
    }
    timings_.StartSplit("PreSweepingGcVerification");
    heap_->PreSweepingGcVerification(this);
    timings_.EndSplit();
  } else {
    base::TimingLogger::ScopedSplit split("UnMarkAllocStack", &timings_);
    WriterMutexLock mu(self, *Locks::heap_bitmap_lock_);
    accounting::ObjectStack* allocation_stack = GetHeap()->allocation_stack_.get();
    // The allocation stack contains things allocated since the start of the GC. These may have been
    // marked during this GC meaning they won't be eligible for reclaiming in the next sticky GC.
    // Remove these objects from the mark bitmaps so that they will be eligible for sticky
    // collection.
    // There is a race here which is safely handled. Another thread such as the hprof could
    // have flushed the alloc stack after we resumed the threads. This is safe however, since
    // reseting the allocation stack zeros it out with madvise. This means that we will either
    // read NULLs or attempt to unmark a newly allocated object which will not be marked in the
    // first place.
    mirror::Object** end = allocation_stack->End();
    for (mirror::Object** it = allocation_stack->Begin(); it != end; ++it) {
      const Object* obj = *it;
      if (obj != NULL) {
        UnMarkObjectNonNull(obj);
      }
    }
  }

  // Before freeing anything, lets verify the heap.
  if (kIsDebugBuild) {
    ReaderMutexLock mu(self, *Locks::heap_bitmap_lock_);
    VerifyImageRoots();
  }

  {
    WriterMutexLock mu(self, *Locks::heap_bitmap_lock_);

    // Reclaim unmarked objects.
    Sweep(false);

    // Swap the live and mark bitmaps for each space which we modified space. This is an
    // optimization that enables us to not clear live bits inside of the sweep. Only swaps unbound
    // bitmaps.
    timings_.StartSplit("SwapBitmaps");
    SwapBitmaps();
    timings_.EndSplit();

    // Unbind the live and mark bitmaps.
    UnBindBitmaps();
  }
}

void MarkSweep::SetImmuneRange(Object* begin, Object* end) {
  immune_begin_ = begin;
  immune_end_ = end;
}

void MarkSweep::FindDefaultMarkBitmap() {
  base::TimingLogger::ScopedSplit split("FindDefaultMarkBitmap", &timings_);
  for (const auto& space : GetHeap()->GetContinuousSpaces()) {
    if (space->GetGcRetentionPolicy() == space::kGcRetentionPolicyAlwaysCollect) {
      current_mark_bitmap_ = space->GetMarkBitmap();
      CHECK(current_mark_bitmap_ != NULL);
      return;
    }
  }
  GetHeap()->DumpSpaces();
  LOG(FATAL) << "Could not find a default mark bitmap";
}

void MarkSweep::ExpandMarkStack() {
  ResizeMarkStack(mark_stack_->Capacity() * 2);
}

void MarkSweep::ResizeMarkStack(size_t new_size) {
  // Rare case, no need to have Thread::Current be a parameter.
  if (UNLIKELY(mark_stack_->Size() < mark_stack_->Capacity())) {
    // Someone else acquired the lock and expanded the mark stack before us.
    return;
  }
  std::vector<Object*> temp(mark_stack_->Begin(), mark_stack_->End());
  CHECK_LE(mark_stack_->Size(), new_size);
  mark_stack_->Resize(new_size);
  for (const auto& obj : temp) {
    mark_stack_->PushBack(obj);
  }
}

inline void MarkSweep::MarkObjectNonNullParallel(const Object* obj) {
  DCHECK(obj != NULL);
  if (MarkObjectParallel(obj)) {
    MutexLock mu(Thread::Current(), mark_stack_lock_);
    if (UNLIKELY(mark_stack_->Size() >= mark_stack_->Capacity())) {
      ExpandMarkStack();
    }
    // The object must be pushed on to the mark stack.
    mark_stack_->PushBack(const_cast<Object*>(obj));
  }
}

inline void MarkSweep::UnMarkObjectNonNull(const Object* obj) {
  DCHECK(!IsImmune(obj));
  // Try to take advantage of locality of references within a space, failing this find the space
  // the hard way.
  accounting::SpaceBitmap* object_bitmap = current_mark_bitmap_;
  if (UNLIKELY(!object_bitmap->HasAddress(obj))) {
    accounting::SpaceBitmap* new_bitmap = heap_->GetMarkBitmap()->GetContinuousSpaceBitmap(obj);
    if (LIKELY(new_bitmap != NULL)) {
      object_bitmap = new_bitmap;
    } else {
      MarkLargeObject(obj, false);
      return;
    }
  }

  DCHECK(object_bitmap->HasAddress(obj));
  object_bitmap->Clear(obj);
}

inline void MarkSweep::MarkObjectNonNull(const Object* obj) {
  DCHECK(obj != NULL);

  if (IsImmune(obj)) {
    DCHECK(IsMarked(obj));
    return;
  }

  // Try to take advantage of locality of references within a space, failing this find the space
  // the hard way.
  accounting::SpaceBitmap* object_bitmap = current_mark_bitmap_;
  if (UNLIKELY(!object_bitmap->HasAddress(obj))) {
    accounting::SpaceBitmap* new_bitmap = heap_->GetMarkBitmap()->GetContinuousSpaceBitmap(obj);
    if (LIKELY(new_bitmap != NULL)) {
      object_bitmap = new_bitmap;
    } else {
      MarkLargeObject(obj, true);
      return;
    }
  }

  // This object was not previously marked.
  if (!object_bitmap->Test(obj)) {
    object_bitmap->Set(obj);
    if (UNLIKELY(mark_stack_->Size() >= mark_stack_->Capacity())) {
      // Lock is not needed but is here anyways to please annotalysis.
      MutexLock mu(Thread::Current(), mark_stack_lock_);
      ExpandMarkStack();
    }
    // The object must be pushed on to the mark stack.
    mark_stack_->PushBack(const_cast<Object*>(obj));
  }
}

// Rare case, probably not worth inlining since it will increase instruction cache miss rate.
bool MarkSweep::MarkLargeObject(const Object* obj, bool set) {
  // TODO: support >1 discontinuous space.
  space::LargeObjectSpace* large_object_space = GetHeap()->GetLargeObjectsSpace();
  accounting::SpaceSetMap* large_objects = large_object_space->GetMarkObjects();
  if (kProfileLargeObjects) {
    ++large_object_test_;
  }
  if (UNLIKELY(!large_objects->Test(obj))) {
    if (!large_object_space->Contains(obj)) {
      LOG(ERROR) << "Tried to mark " << obj << " not contained by any spaces";
      LOG(ERROR) << "Attempting see if it's a bad root";
      VerifyRoots();
      LOG(FATAL) << "Can't mark bad root";
    }
    if (kProfileLargeObjects) {
      ++large_object_mark_;
    }
    if (set) {
      large_objects->Set(obj);
    } else {
      large_objects->Clear(obj);
    }
    return true;
  }
  return false;
}

inline bool MarkSweep::MarkObjectParallel(const Object* obj) {
  DCHECK(obj != NULL);

  if (IsImmune(obj)) {
    DCHECK(IsMarked(obj));
    return false;
  }

  // Try to take advantage of locality of references within a space, failing this find the space
  // the hard way.
  accounting::SpaceBitmap* object_bitmap = current_mark_bitmap_;
  if (UNLIKELY(!object_bitmap->HasAddress(obj))) {
    accounting::SpaceBitmap* new_bitmap = heap_->GetMarkBitmap()->GetContinuousSpaceBitmap(obj);
    if (new_bitmap != NULL) {
      object_bitmap = new_bitmap;
    } else {
      // TODO: Remove the Thread::Current here?
      // TODO: Convert this to some kind of atomic marking?
      MutexLock mu(Thread::Current(), large_object_lock_);
      return MarkLargeObject(obj, true);
    }
  }

  // Return true if the object was not previously marked.
  return !object_bitmap->AtomicTestAndSet(obj);
}

// Used to mark objects when recursing.  Recursion is done by moving
// the finger across the bitmaps in address order and marking child
// objects.  Any newly-marked objects whose addresses are lower than
// the finger won't be visited by the bitmap scan, so those objects
// need to be added to the mark stack.
inline void MarkSweep::MarkObject(const Object* obj) {
  if (obj != NULL) {
    MarkObjectNonNull(obj);
  }
}

void MarkSweep::MarkRoot(const Object* obj) {
  if (obj != NULL) {
    MarkObjectNonNull(obj);
  }
}

Object* MarkSweep::MarkRootParallelCallback(Object* root, void* arg) {
  DCHECK(root != NULL);
  DCHECK(arg != NULL);
  reinterpret_cast<MarkSweep*>(arg)->MarkObjectNonNullParallel(root);
  return root;
}

Object* MarkSweep::MarkRootCallback(Object* root, void* arg) {
  DCHECK(root != nullptr);
  DCHECK(arg != nullptr);
  reinterpret_cast<MarkSweep*>(arg)->MarkObjectNonNull(root);
  return root;
}

void MarkSweep::VerifyRootCallback(const Object* root, void* arg, size_t vreg,
                                   const StackVisitor* visitor) {
  reinterpret_cast<MarkSweep*>(arg)->VerifyRoot(root, vreg, visitor);
}

void MarkSweep::VerifyRoot(const Object* root, size_t vreg, const StackVisitor* visitor) {
  // See if the root is on any space bitmap.
  if (GetHeap()->GetLiveBitmap()->GetContinuousSpaceBitmap(root) == NULL) {
    space::LargeObjectSpace* large_object_space = GetHeap()->GetLargeObjectsSpace();
    if (!large_object_space->Contains(root)) {
      LOG(ERROR) << "Found invalid root: " << root;
      if (visitor != NULL) {
        LOG(ERROR) << visitor->DescribeLocation() << " in VReg: " << vreg;
      }
    }
  }
}

void MarkSweep::VerifyRoots() {
  Runtime::Current()->GetThreadList()->VerifyRoots(VerifyRootCallback, this);
}

// Marks all objects in the root set.
void MarkSweep::MarkRoots() {
  timings_.StartSplit("MarkRoots");
  Runtime::Current()->VisitNonConcurrentRoots(MarkRootCallback, this);
  timings_.EndSplit();
}

void MarkSweep::MarkNonThreadRoots() {
  timings_.StartSplit("MarkNonThreadRoots");
  Runtime::Current()->VisitNonThreadRoots(MarkRootCallback, this);
  timings_.EndSplit();
}

void MarkSweep::MarkConcurrentRoots() {
  timings_.StartSplit("MarkConcurrentRoots");
  // Visit all runtime roots and clear dirty flags.
  Runtime::Current()->VisitConcurrentRoots(MarkRootCallback, this, false, true);
  timings_.EndSplit();
}

void MarkSweep::CheckObject(const Object* obj) {
  DCHECK(obj != NULL);
  VisitObjectReferences(obj, [this](const Object* obj, const Object* ref, MemberOffset offset,
      bool is_static) NO_THREAD_SAFETY_ANALYSIS {
    Locks::heap_bitmap_lock_->AssertSharedHeld(Thread::Current());
    CheckReference(obj, ref, offset, is_static);
  });
}

void MarkSweep::VerifyImageRootVisitor(Object* root, void* arg) {
  DCHECK(root != NULL);
  DCHECK(arg != NULL);
  MarkSweep* mark_sweep = reinterpret_cast<MarkSweep*>(arg);
  DCHECK(mark_sweep->heap_->GetMarkBitmap()->Test(root));
  mark_sweep->CheckObject(root);
}

void MarkSweep::BindLiveToMarkBitmap(space::ContinuousSpace* space) {
  CHECK(space->IsDlMallocSpace());
  space::DlMallocSpace* alloc_space = space->AsDlMallocSpace();
  accounting::SpaceBitmap* live_bitmap = space->GetLiveBitmap();
  accounting::SpaceBitmap* mark_bitmap = alloc_space->mark_bitmap_.release();
  GetHeap()->GetMarkBitmap()->ReplaceBitmap(mark_bitmap, live_bitmap);
  alloc_space->temp_bitmap_.reset(mark_bitmap);
  alloc_space->mark_bitmap_.reset(live_bitmap);
}

class ScanObjectVisitor {
 public:
  explicit ScanObjectVisitor(MarkSweep* const mark_sweep) ALWAYS_INLINE
      : mark_sweep_(mark_sweep) {}

  // TODO: Fixme when anotatalysis works with visitors.
  void operator()(const Object* obj) const ALWAYS_INLINE NO_THREAD_SAFETY_ANALYSIS {
    if (kCheckLocks) {
      Locks::mutator_lock_->AssertSharedHeld(Thread::Current());
      Locks::heap_bitmap_lock_->AssertExclusiveHeld(Thread::Current());
    }
    mark_sweep_->ScanObject(obj);
  }

 private:
  MarkSweep* const mark_sweep_;
};

template <bool kUseFinger = false>
class MarkStackTask : public Task {
 public:
  MarkStackTask(ThreadPool* thread_pool, MarkSweep* mark_sweep, size_t mark_stack_size,
                const Object** mark_stack)
      : mark_sweep_(mark_sweep),
        thread_pool_(thread_pool),
        mark_stack_pos_(mark_stack_size) {
    // We may have to copy part of an existing mark stack when another mark stack overflows.
    if (mark_stack_size != 0) {
      DCHECK(mark_stack != NULL);
      // TODO: Check performance?
      std::copy(mark_stack, mark_stack + mark_stack_size, mark_stack_);
    }
    if (kCountTasks) {
      ++mark_sweep_->work_chunks_created_;
    }
  }

  static const size_t kMaxSize = 1 * KB;

 protected:
  class ScanObjectParallelVisitor {
   public:
    explicit ScanObjectParallelVisitor(MarkStackTask<kUseFinger>* chunk_task) ALWAYS_INLINE
        : chunk_task_(chunk_task) {}

    void operator()(const Object* obj) const {
      MarkSweep* mark_sweep = chunk_task_->mark_sweep_;
      mark_sweep->ScanObjectVisit(obj,
          [mark_sweep, this](const Object* /* obj */, const Object* ref,
              const MemberOffset& /* offset */, bool /* is_static */) ALWAYS_INLINE {
        if (ref != nullptr && mark_sweep->MarkObjectParallel(ref)) {
          if (kUseFinger) {
            android_memory_barrier();
            if (reinterpret_cast<uintptr_t>(ref) >=
                static_cast<uintptr_t>(mark_sweep->atomic_finger_)) {
              return;
            }
          }
          chunk_task_->MarkStackPush(ref);
        }
      });
    }

   private:
    MarkStackTask<kUseFinger>* const chunk_task_;
  };

  virtual ~MarkStackTask() {
    // Make sure that we have cleared our mark stack.
    DCHECK_EQ(mark_stack_pos_, 0U);
    if (kCountTasks) {
      ++mark_sweep_->work_chunks_deleted_;
    }
  }

  MarkSweep* const mark_sweep_;
  ThreadPool* const thread_pool_;
  // Thread local mark stack for this task.
  const Object* mark_stack_[kMaxSize];
  // Mark stack position.
  size_t mark_stack_pos_;

  void MarkStackPush(const Object* obj) ALWAYS_INLINE {
    if (UNLIKELY(mark_stack_pos_ == kMaxSize)) {
      // Mark stack overflow, give 1/2 the stack to the thread pool as a new work task.
      mark_stack_pos_ /= 2;
      auto* task = new MarkStackTask(thread_pool_, mark_sweep_, kMaxSize - mark_stack_pos_,
                                     mark_stack_ + mark_stack_pos_);
      thread_pool_->AddTask(Thread::Current(), task);
    }
    DCHECK(obj != nullptr);
    DCHECK(mark_stack_pos_ < kMaxSize);
    mark_stack_[mark_stack_pos_++] = obj;
  }

  virtual void Finalize() {
    delete this;
  }

  // Scans all of the objects
  virtual void Run(Thread* self) {
    ScanObjectParallelVisitor visitor(this);
    // TODO: Tune this.
    static const size_t kFifoSize = 4;
    BoundedFifoPowerOfTwo<const Object*, kFifoSize> prefetch_fifo;
    for (;;) {
      const Object* obj = NULL;
      if (kUseMarkStackPrefetch) {
        while (mark_stack_pos_ != 0 && prefetch_fifo.size() < kFifoSize) {
          const Object* obj = mark_stack_[--mark_stack_pos_];
          DCHECK(obj != NULL);
          __builtin_prefetch(obj);
          prefetch_fifo.push_back(obj);
        }
        if (UNLIKELY(prefetch_fifo.empty())) {
          break;
        }
        obj = prefetch_fifo.front();
        prefetch_fifo.pop_front();
      } else {
        if (UNLIKELY(mark_stack_pos_ == 0)) {
          break;
        }
        obj = mark_stack_[--mark_stack_pos_];
      }
      DCHECK(obj != NULL);
      visitor(obj);
    }
  }
};

class CardScanTask : public MarkStackTask<false> {
 public:
  CardScanTask(ThreadPool* thread_pool, MarkSweep* mark_sweep, accounting::SpaceBitmap* bitmap,
               byte* begin, byte* end, byte minimum_age, size_t mark_stack_size,
               const Object** mark_stack_obj)
      : MarkStackTask<false>(thread_pool, mark_sweep, mark_stack_size, mark_stack_obj),
        bitmap_(bitmap),
        begin_(begin),
        end_(end),
        minimum_age_(minimum_age) {
  }

 protected:
  accounting::SpaceBitmap* const bitmap_;
  byte* const begin_;
  byte* const end_;
  const byte minimum_age_;

  virtual void Finalize() {
    delete this;
  }

  virtual void Run(Thread* self) NO_THREAD_SAFETY_ANALYSIS {
    ScanObjectParallelVisitor visitor(this);
    accounting::CardTable* card_table = mark_sweep_->GetHeap()->GetCardTable();
    size_t cards_scanned = card_table->Scan(bitmap_, begin_, end_, visitor, minimum_age_);
    mark_sweep_->cards_scanned_.fetch_add(cards_scanned);
    VLOG(heap) << "Parallel scanning cards " << reinterpret_cast<void*>(begin_) << " - "
        << reinterpret_cast<void*>(end_) << " = " << cards_scanned;
    // Finish by emptying our local mark stack.
    MarkStackTask::Run(self);
  }
};

size_t MarkSweep::GetThreadCount(bool paused) const {
  if (heap_->GetThreadPool() == nullptr || !heap_->CareAboutPauseTimes()) {
    return 0;
  }
  if (paused) {
    return heap_->GetParallelGCThreadCount() + 1;
  } else {
    return heap_->GetConcGCThreadCount() + 1;
  }
}

void MarkSweep::ScanGrayObjects(bool paused, byte minimum_age) {
  accounting::CardTable* card_table = GetHeap()->GetCardTable();
  ThreadPool* thread_pool = GetHeap()->GetThreadPool();
  size_t thread_count = GetThreadCount(paused);
  // The parallel version with only one thread is faster for card scanning, TODO: fix.
  if (kParallelCardScan && thread_count > 0) {
    Thread* self = Thread::Current();
    // Can't have a different split for each space since multiple spaces can have their cards being
    // scanned at the same time.
    timings_.StartSplit(paused ? "(Paused)ScanGrayObjects" : "ScanGrayObjects");
    // Try to take some of the mark stack since we can pass this off to the worker tasks.
    const Object** mark_stack_begin = const_cast<const Object**>(mark_stack_->Begin());
    const Object** mark_stack_end = const_cast<const Object**>(mark_stack_->End());
    const size_t mark_stack_size = mark_stack_end - mark_stack_begin;
    // Estimated number of work tasks we will create.
    const size_t mark_stack_tasks = GetHeap()->GetContinuousSpaces().size() * thread_count;
    DCHECK_NE(mark_stack_tasks, 0U);
    const size_t mark_stack_delta = std::min(CardScanTask::kMaxSize / 2,
                                             mark_stack_size / mark_stack_tasks + 1);
    size_t ref_card_count = 0;
    cards_scanned_ = 0;
    for (const auto& space : GetHeap()->GetContinuousSpaces()) {
      byte* card_begin = space->Begin();
      byte* card_end = space->End();
      // Calculate how many bytes of heap we will scan,
      const size_t address_range = card_end - card_begin;
      // Calculate how much address range each task gets.
      const size_t card_delta = RoundUp(address_range / thread_count + 1,
                                        accounting::CardTable::kCardSize);
      // Create the worker tasks for this space.
      while (card_begin != card_end) {
        // Add a range of cards.
        size_t addr_remaining = card_end - card_begin;
        size_t card_increment = std::min(card_delta, addr_remaining);
        // Take from the back of the mark stack.
        size_t mark_stack_remaining = mark_stack_end - mark_stack_begin;
        size_t mark_stack_increment = std::min(mark_stack_delta, mark_stack_remaining);
        mark_stack_end -= mark_stack_increment;
        mark_stack_->PopBackCount(static_cast<int32_t>(mark_stack_increment));
        DCHECK_EQ(mark_stack_end, mark_stack_->End());
        // Add the new task to the thread pool.
        auto* task = new CardScanTask(thread_pool, this, space->GetMarkBitmap(), card_begin,
                                      card_begin + card_increment, minimum_age,
                                      mark_stack_increment, mark_stack_end);
        thread_pool->AddTask(self, task);
        card_begin += card_increment;
      }

      if (paused && kIsDebugBuild) {
        // Make sure we don't miss scanning any cards.
        size_t scanned_cards = card_table->Scan(space->GetMarkBitmap(), space->Begin(),
                                                space->End(), VoidFunctor(), minimum_age);
        VLOG(heap) << "Scanning space cards " << reinterpret_cast<void*>(space->Begin()) << " - "
            << reinterpret_cast<void*>(space->End()) << " = " << scanned_cards;
        ref_card_count += scanned_cards;
      }
    }

    thread_pool->SetMaxActiveWorkers(thread_count - 1);
    thread_pool->StartWorkers(self);
    thread_pool->Wait(self, true, true);
    thread_pool->StopWorkers(self);
    if (paused) {
      DCHECK_EQ(ref_card_count, static_cast<size_t>(cards_scanned_.load()));
    }
    timings_.EndSplit();
  } else {
    for (const auto& space : GetHeap()->GetContinuousSpaces()) {
      // Image spaces are handled properly since live == marked for them.
      switch (space->GetGcRetentionPolicy()) {
        case space::kGcRetentionPolicyNeverCollect:
          timings_.StartSplit(paused ? "(Paused)ScanGrayImageSpaceObjects" :
              "ScanGrayImageSpaceObjects");
          break;
        case space::kGcRetentionPolicyFullCollect:
          timings_.StartSplit(paused ? "(Paused)ScanGrayZygoteSpaceObjects" :
              "ScanGrayZygoteSpaceObjects");
          break;
        case space::kGcRetentionPolicyAlwaysCollect:
          timings_.StartSplit(paused ? "(Paused)ScanGrayAllocSpaceObjects" :
              "ScanGrayAllocSpaceObjects");
          break;
        }
      ScanObjectVisitor visitor(this);
      card_table->Scan(space->GetMarkBitmap(), space->Begin(), space->End(), visitor, minimum_age);
      timings_.EndSplit();
    }
  }
}

void MarkSweep::VerifyImageRoots() {
  // Verify roots ensures that all the references inside the image space point
  // objects which are either in the image space or marked objects in the alloc
  // space
  timings_.StartSplit("VerifyImageRoots");
  for (const auto& space : GetHeap()->GetContinuousSpaces()) {
    if (space->IsImageSpace()) {
      space::ImageSpace* image_space = space->AsImageSpace();
      uintptr_t begin = reinterpret_cast<uintptr_t>(image_space->Begin());
      uintptr_t end = reinterpret_cast<uintptr_t>(image_space->End());
      accounting::SpaceBitmap* live_bitmap = image_space->GetLiveBitmap();
      DCHECK(live_bitmap != NULL);
      live_bitmap->VisitMarkedRange(begin, end, [this](const Object* obj) {
        if (kCheckLocks) {
          Locks::heap_bitmap_lock_->AssertSharedHeld(Thread::Current());
        }
        DCHECK(obj != NULL);
        CheckObject(obj);
      });
    }
  }
  timings_.EndSplit();
}

class RecursiveMarkTask : public MarkStackTask<false> {
 public:
  RecursiveMarkTask(ThreadPool* thread_pool, MarkSweep* mark_sweep,
                    accounting::SpaceBitmap* bitmap, uintptr_t begin, uintptr_t end)
      : MarkStackTask<false>(thread_pool, mark_sweep, 0, NULL),
        bitmap_(bitmap),
        begin_(begin),
        end_(end) {
  }

 protected:
  accounting::SpaceBitmap* const bitmap_;
  const uintptr_t begin_;
  const uintptr_t end_;

  virtual void Finalize() {
    delete this;
  }

  // Scans all of the objects
  virtual void Run(Thread* self) NO_THREAD_SAFETY_ANALYSIS {
    ScanObjectParallelVisitor visitor(this);
    bitmap_->VisitMarkedRange(begin_, end_, visitor);
    // Finish by emptying our local mark stack.
    MarkStackTask::Run(self);
  }
};

// Populates the mark stack based on the set of marked objects and
// recursively marks until the mark stack is emptied.
void MarkSweep::RecursiveMark() {
  base::TimingLogger::ScopedSplit split("RecursiveMark", &timings_);
  // RecursiveMark will build the lists of known instances of the Reference classes.
  // See DelayReferenceReferent for details.
  CHECK(soft_reference_list_ == NULL);
  CHECK(weak_reference_list_ == NULL);
  CHECK(finalizer_reference_list_ == NULL);
  CHECK(phantom_reference_list_ == NULL);
  CHECK(cleared_reference_list_ == NULL);

  if (kUseRecursiveMark) {
    const bool partial = GetGcType() == kGcTypePartial;
    ScanObjectVisitor scan_visitor(this);
    auto* self = Thread::Current();
    ThreadPool* thread_pool = heap_->GetThreadPool();
    size_t thread_count = GetThreadCount(false);
    const bool parallel = kParallelRecursiveMark && thread_count > 1;
    mark_stack_->Reset();
    for (const auto& space : GetHeap()->GetContinuousSpaces()) {
      if ((space->GetGcRetentionPolicy() == space::kGcRetentionPolicyAlwaysCollect) ||
          (!partial && space->GetGcRetentionPolicy() == space::kGcRetentionPolicyFullCollect)) {
        current_mark_bitmap_ = space->GetMarkBitmap();
        if (current_mark_bitmap_ == NULL) {
          GetHeap()->DumpSpaces();
          LOG(FATAL) << "invalid bitmap";
        }
        if (parallel) {
          // We will use the mark stack the future.
          // CHECK(mark_stack_->IsEmpty());
          // This function does not handle heap end increasing, so we must use the space end.
          uintptr_t begin = reinterpret_cast<uintptr_t>(space->Begin());
          uintptr_t end = reinterpret_cast<uintptr_t>(space->End());
          atomic_finger_ = static_cast<int32_t>(0xFFFFFFFF);

          // Create a few worker tasks.
          const size_t n = thread_count * 2;
          while (begin != end) {
            uintptr_t start = begin;
            uintptr_t delta = (end - begin) / n;
            delta = RoundUp(delta, KB);
            if (delta < 16 * KB) delta = end - begin;
            begin += delta;
            auto* task = new RecursiveMarkTask(thread_pool, this, current_mark_bitmap_, start,
                                               begin);
            thread_pool->AddTask(self, task);
          }
          thread_pool->SetMaxActiveWorkers(thread_count - 1);
          thread_pool->StartWorkers(self);
          thread_pool->Wait(self, true, true);
          thread_pool->StopWorkers(self);
        } else {
          // This function does not handle heap end increasing, so we must use the space end.
          uintptr_t begin = reinterpret_cast<uintptr_t>(space->Begin());
          uintptr_t end = reinterpret_cast<uintptr_t>(space->End());
          current_mark_bitmap_->VisitMarkedRange(begin, end, scan_visitor);
        }
      }
    }
  }
  ProcessMarkStack(false);
}

mirror::Object* MarkSweep::SystemWeakIsMarkedCallback(Object* object, void* arg) {
  if (reinterpret_cast<MarkSweep*>(arg)->IsMarked(object)) {
    return object;
  }
  return nullptr;
}

void MarkSweep::RecursiveMarkDirtyObjects(bool paused, byte minimum_age) {
  ScanGrayObjects(paused, minimum_age);
  ProcessMarkStack(paused);
}

void MarkSweep::ReMarkRoots() {
  timings_.StartSplit("ReMarkRoots");
  Runtime::Current()->VisitRoots(MarkRootCallback, this, true, true);
  timings_.EndSplit();
}

struct ArrayMarkedCheck {
  accounting::ObjectStack* live_stack;
  MarkSweep* mark_sweep;
};

// Either marked or not live.
mirror::Object* MarkSweep::SystemWeakIsMarkedArrayCallback(Object* object, void* arg) {
  ArrayMarkedCheck* array_check = reinterpret_cast<ArrayMarkedCheck*>(arg);
  if (array_check->mark_sweep->IsMarked(object)) {
    return object;
  }
  accounting::ObjectStack* live_stack = array_check->live_stack;
  if (std::find(live_stack->Begin(), live_stack->End(), object) == live_stack->End()) {
<<<<<<< HEAD
    return object;
  }
  return nullptr;
=======
    return true;
  }
  return false;
>>>>>>> 50c3e9ca
}

void MarkSweep::SweepSystemWeaksArray(accounting::ObjectStack* allocations) {
  Runtime* runtime = Runtime::Current();
  // The callbacks check
  // !is_marked where is_marked is the callback but we want
  // !IsMarked && IsLive
  // So compute !(!IsMarked && IsLive) which is equal to (IsMarked || !IsLive).
  // Or for swapped (IsLive || !IsMarked).
  timings_.StartSplit("SweepSystemWeaksArray");
  ArrayMarkedCheck visitor;
  visitor.live_stack = allocations;
  visitor.mark_sweep = this;
  runtime->SweepSystemWeaks(SystemWeakIsMarkedArrayCallback, &visitor);
  timings_.EndSplit();
}

void MarkSweep::SweepSystemWeaks() {
  Runtime* runtime = Runtime::Current();
  // The callbacks check
  // !is_marked where is_marked is the callback but we want
  // !IsMarked && IsLive
  // So compute !(!IsMarked && IsLive) which is equal to (IsMarked || !IsLive).
  // Or for swapped (IsLive || !IsMarked).
  timings_.StartSplit("SweepSystemWeaks");
  runtime->SweepSystemWeaks(SystemWeakIsMarkedCallback, this);
  timings_.EndSplit();
}

mirror::Object* MarkSweep::VerifySystemWeakIsLiveCallback(Object* obj, void* arg) {
  reinterpret_cast<MarkSweep*>(arg)->VerifyIsLive(obj);
  // We don't actually want to sweep the object, so lets return "marked"
  return obj;
}

void MarkSweep::VerifyIsLive(const Object* obj) {
  Heap* heap = GetHeap();
  if (!heap->GetLiveBitmap()->Test(obj)) {
    space::LargeObjectSpace* large_object_space = GetHeap()->GetLargeObjectsSpace();
    if (!large_object_space->GetLiveObjects()->Test(obj)) {
      if (std::find(heap->allocation_stack_->Begin(), heap->allocation_stack_->End(), obj) ==
          heap->allocation_stack_->End()) {
        // Object not found!
        heap->DumpSpaces();
        LOG(FATAL) << "Found dead object " << obj;
      }
    }
  }
}

void MarkSweep::VerifySystemWeaks() {
  // Verify system weaks, uses a special object visitor which returns the input object.
  Runtime::Current()->SweepSystemWeaks(VerifySystemWeakIsLiveCallback, this);
}

struct SweepCallbackContext {
  MarkSweep* mark_sweep;
  space::AllocSpace* space;
  Thread* self;
};

class CheckpointMarkThreadRoots : public Closure {
 public:
  explicit CheckpointMarkThreadRoots(MarkSweep* mark_sweep) : mark_sweep_(mark_sweep) {}

  virtual void Run(Thread* thread) NO_THREAD_SAFETY_ANALYSIS {
    ATRACE_BEGIN("Marking thread roots");
    // Note: self is not necessarily equal to thread since thread may be suspended.
    Thread* self = Thread::Current();
    CHECK(thread == self || thread->IsSuspended() || thread->GetState() == kWaitingPerformingGc)
        << thread->GetState() << " thread " << thread << " self " << self;
    thread->VisitRoots(MarkSweep::MarkRootParallelCallback, mark_sweep_);
    ATRACE_END();
    mark_sweep_->GetBarrier().Pass(self);
  }

 private:
  MarkSweep* mark_sweep_;
};

void MarkSweep::MarkRootsCheckpoint(Thread* self) {
  CheckpointMarkThreadRoots check_point(this);
  timings_.StartSplit("MarkRootsCheckpoint");
  ThreadList* thread_list = Runtime::Current()->GetThreadList();
  // Request the check point is run on all threads returning a count of the threads that must
  // run through the barrier including self.
  size_t barrier_count = thread_list->RunCheckpoint(&check_point);
  // Release locks then wait for all mutator threads to pass the barrier.
  // TODO: optimize to not release locks when there are no threads to wait for.
  Locks::heap_bitmap_lock_->ExclusiveUnlock(self);
  Locks::mutator_lock_->SharedUnlock(self);
  ThreadState old_state = self->SetState(kWaitingForCheckPointsToRun);
  CHECK_EQ(old_state, kWaitingPerformingGc);
  gc_barrier_->Increment(self, barrier_count);
  self->SetState(kWaitingPerformingGc);
  Locks::mutator_lock_->SharedLock(self);
  Locks::heap_bitmap_lock_->ExclusiveLock(self);
  timings_.EndSplit();
}

void MarkSweep::SweepCallback(size_t num_ptrs, Object** ptrs, void* arg) {
  SweepCallbackContext* context = static_cast<SweepCallbackContext*>(arg);
  MarkSweep* mark_sweep = context->mark_sweep;
  Heap* heap = mark_sweep->GetHeap();
  space::AllocSpace* space = context->space;
  Thread* self = context->self;
  Locks::heap_bitmap_lock_->AssertExclusiveHeld(self);
  // Use a bulk free, that merges consecutive objects before freeing or free per object?
  // Documentation suggests better free performance with merging, but this may be at the expensive
  // of allocation.
  size_t freed_objects = num_ptrs;
  // AllocSpace::FreeList clears the value in ptrs, so perform after clearing the live bit
  size_t freed_bytes = space->FreeList(self, num_ptrs, ptrs);
  heap->RecordFree(freed_objects, freed_bytes);
  mark_sweep->freed_objects_.fetch_add(freed_objects);
  mark_sweep->freed_bytes_.fetch_add(freed_bytes);
}

void MarkSweep::ZygoteSweepCallback(size_t num_ptrs, Object** ptrs, void* arg) {
  SweepCallbackContext* context = static_cast<SweepCallbackContext*>(arg);
  Locks::heap_bitmap_lock_->AssertExclusiveHeld(context->self);
  Heap* heap = context->mark_sweep->GetHeap();
  // We don't free any actual memory to avoid dirtying the shared zygote pages.
  for (size_t i = 0; i < num_ptrs; ++i) {
    Object* obj = static_cast<Object*>(ptrs[i]);
    heap->GetLiveBitmap()->Clear(obj);
    heap->GetCardTable()->MarkCard(obj);
  }
}

void MarkSweep::SweepArray(accounting::ObjectStack* allocations, bool swap_bitmaps) {
  space::DlMallocSpace* space = heap_->GetAllocSpace();

  timings_.StartSplit("SweepArray");
  // Newly allocated objects MUST be in the alloc space and those are the only objects which we are
  // going to free.
  accounting::SpaceBitmap* live_bitmap = space->GetLiveBitmap();
  accounting::SpaceBitmap* mark_bitmap = space->GetMarkBitmap();
  space::LargeObjectSpace* large_object_space = GetHeap()->GetLargeObjectsSpace();
  accounting::SpaceSetMap* large_live_objects = large_object_space->GetLiveObjects();
  accounting::SpaceSetMap* large_mark_objects = large_object_space->GetMarkObjects();
  if (swap_bitmaps) {
    std::swap(live_bitmap, mark_bitmap);
    std::swap(large_live_objects, large_mark_objects);
  }

  size_t freed_bytes = 0;
  size_t freed_large_object_bytes = 0;
  size_t freed_objects = 0;
  size_t freed_large_objects = 0;
  size_t count = allocations->Size();
  Object** objects = const_cast<Object**>(allocations->Begin());
  Object** out = objects;
  Object** objects_to_chunk_free = out;

  // Empty the allocation stack.
  Thread* self = Thread::Current();
  for (size_t i = 0; i < count; ++i) {
    Object* obj = objects[i];
    // There should only be objects in the AllocSpace/LargeObjectSpace in the allocation stack.
    if (LIKELY(mark_bitmap->HasAddress(obj))) {
      if (!mark_bitmap->Test(obj)) {
        // Don't bother un-marking since we clear the mark bitmap anyways.
        *(out++) = obj;
        // Free objects in chunks.
        DCHECK_GE(out, objects_to_chunk_free);
        DCHECK_LE(static_cast<size_t>(out - objects_to_chunk_free), kSweepArrayChunkFreeSize);
        if (static_cast<size_t>(out - objects_to_chunk_free) == kSweepArrayChunkFreeSize) {
          timings_.StartSplit("FreeList");
          size_t chunk_freed_objects = out - objects_to_chunk_free;
          freed_objects += chunk_freed_objects;
          freed_bytes += space->FreeList(self, chunk_freed_objects, objects_to_chunk_free);
          objects_to_chunk_free = out;
          timings_.EndSplit();
        }
      }
    } else if (!large_mark_objects->Test(obj)) {
      ++freed_large_objects;
      freed_large_object_bytes += large_object_space->Free(self, obj);
    }
  }
  // Free the remaining objects in chunks.
  DCHECK_GE(out, objects_to_chunk_free);
  DCHECK_LE(static_cast<size_t>(out - objects_to_chunk_free), kSweepArrayChunkFreeSize);
  if (out - objects_to_chunk_free > 0) {
    timings_.StartSplit("FreeList");
    size_t chunk_freed_objects = out - objects_to_chunk_free;
    freed_objects += chunk_freed_objects;
    freed_bytes += space->FreeList(self, chunk_freed_objects, objects_to_chunk_free);
    timings_.EndSplit();
  }
  CHECK_EQ(count, allocations->Size());
  timings_.EndSplit();

  timings_.StartSplit("RecordFree");
  VLOG(heap) << "Freed " << freed_objects << "/" << count
             << " objects with size " << PrettySize(freed_bytes);
  heap_->RecordFree(freed_objects + freed_large_objects, freed_bytes + freed_large_object_bytes);
  freed_objects_.fetch_add(freed_objects);
  freed_large_objects_.fetch_add(freed_large_objects);
  freed_bytes_.fetch_add(freed_bytes);
  freed_large_object_bytes_.fetch_add(freed_large_object_bytes);
  timings_.EndSplit();

  timings_.StartSplit("ResetStack");
  allocations->Reset();
  timings_.EndSplit();
}

void MarkSweep::Sweep(bool swap_bitmaps) {
  DCHECK(mark_stack_->IsEmpty());
  base::TimingLogger::ScopedSplit("Sweep", &timings_);

  const bool partial = (GetGcType() == kGcTypePartial);
  SweepCallbackContext scc;
  scc.mark_sweep = this;
  scc.self = Thread::Current();
  for (const auto& space : GetHeap()->GetContinuousSpaces()) {
    // We always sweep always collect spaces.
    bool sweep_space = (space->GetGcRetentionPolicy() == space::kGcRetentionPolicyAlwaysCollect);
    if (!partial && !sweep_space) {
      // We sweep full collect spaces when the GC isn't a partial GC (ie its full).
      sweep_space = (space->GetGcRetentionPolicy() == space::kGcRetentionPolicyFullCollect);
    }
    if (sweep_space) {
      uintptr_t begin = reinterpret_cast<uintptr_t>(space->Begin());
      uintptr_t end = reinterpret_cast<uintptr_t>(space->End());
      scc.space = space->AsDlMallocSpace();
      accounting::SpaceBitmap* live_bitmap = space->GetLiveBitmap();
      accounting::SpaceBitmap* mark_bitmap = space->GetMarkBitmap();
      if (swap_bitmaps) {
        std::swap(live_bitmap, mark_bitmap);
      }
      if (!space->IsZygoteSpace()) {
        base::TimingLogger::ScopedSplit split("SweepAllocSpace", &timings_);
        // Bitmaps are pre-swapped for optimization which enables sweeping with the heap unlocked.
        accounting::SpaceBitmap::SweepWalk(*live_bitmap, *mark_bitmap, begin, end,
                                           &SweepCallback, reinterpret_cast<void*>(&scc));
      } else {
        base::TimingLogger::ScopedSplit split("SweepZygote", &timings_);
        // Zygote sweep takes care of dirtying cards and clearing live bits, does not free actual
        // memory.
        accounting::SpaceBitmap::SweepWalk(*live_bitmap, *mark_bitmap, begin, end,
                                           &ZygoteSweepCallback, reinterpret_cast<void*>(&scc));
      }
    }
  }

  SweepLargeObjects(swap_bitmaps);
}

void MarkSweep::SweepLargeObjects(bool swap_bitmaps) {
  base::TimingLogger::ScopedSplit("SweepLargeObjects", &timings_);
  // Sweep large objects
  space::LargeObjectSpace* large_object_space = GetHeap()->GetLargeObjectsSpace();
  accounting::SpaceSetMap* large_live_objects = large_object_space->GetLiveObjects();
  accounting::SpaceSetMap* large_mark_objects = large_object_space->GetMarkObjects();
  if (swap_bitmaps) {
    std::swap(large_live_objects, large_mark_objects);
  }
  // O(n*log(n)) but hopefully there are not too many large objects.
  size_t freed_objects = 0;
  size_t freed_bytes = 0;
  Thread* self = Thread::Current();
  for (const Object* obj : large_live_objects->GetObjects()) {
    if (!large_mark_objects->Test(obj)) {
      freed_bytes += large_object_space->Free(self, const_cast<Object*>(obj));
      ++freed_objects;
    }
  }
  freed_large_objects_.fetch_add(freed_objects);
  freed_large_object_bytes_.fetch_add(freed_bytes);
  GetHeap()->RecordFree(freed_objects, freed_bytes);
}

void MarkSweep::CheckReference(const Object* obj, const Object* ref, MemberOffset offset, bool is_static) {
  for (const auto& space : GetHeap()->GetContinuousSpaces()) {
    if (space->IsDlMallocSpace() && space->Contains(ref)) {
      DCHECK(IsMarked(obj));

      bool is_marked = IsMarked(ref);
      if (!is_marked) {
        LOG(INFO) << *space;
        LOG(WARNING) << (is_static ? "Static ref'" : "Instance ref'") << PrettyTypeOf(ref)
                     << "' (" << reinterpret_cast<const void*>(ref) << ") in '" << PrettyTypeOf(obj)
                     << "' (" << reinterpret_cast<const void*>(obj) << ") at offset "
                     << reinterpret_cast<void*>(offset.Int32Value()) << " wasn't marked";

        const Class* klass = is_static ? obj->AsClass() : obj->GetClass();
        DCHECK(klass != NULL);
        const ObjectArray<ArtField>* fields = is_static ? klass->GetSFields() : klass->GetIFields();
        DCHECK(fields != NULL);
        bool found = false;
        for (int32_t i = 0; i < fields->GetLength(); ++i) {
          const ArtField* cur = fields->Get(i);
          if (cur->GetOffset().Int32Value() == offset.Int32Value()) {
            LOG(WARNING) << "Field referencing the alloc space was " << PrettyField(cur);
            found = true;
            break;
          }
        }
        if (!found) {
          LOG(WARNING) << "Could not find field in object alloc space with offset " << offset.Int32Value();
        }

        bool obj_marked = heap_->GetCardTable()->IsDirty(obj);
        if (!obj_marked) {
          LOG(WARNING) << "Object '" << PrettyTypeOf(obj) << "' "
                       << "(" << reinterpret_cast<const void*>(obj) << ") contains references to "
                       << "the alloc space, but wasn't card marked";
        }
      }
    }
    break;
  }
}

// Process the "referent" field in a java.lang.ref.Reference.  If the
// referent has not yet been marked, put it on the appropriate list in
// the heap for later processing.
void MarkSweep::DelayReferenceReferent(mirror::Class* klass, Object* obj) {
  DCHECK(klass != nullptr);
  DCHECK(klass->IsReferenceClass());
  DCHECK(obj != NULL);
  Object* referent = heap_->GetReferenceReferent(obj);
  if (referent != NULL && !IsMarked(referent)) {
    if (kCountJavaLangRefs) {
      ++reference_count_;
    }
    Thread* self = Thread::Current();
    // TODO: Remove these locks, and use atomic stacks for storing references?
    // We need to check that the references haven't already been enqueued since we can end up
    // scanning the same reference multiple times due to dirty cards.
    if (klass->IsSoftReferenceClass()) {
      MutexLock mu(self, *heap_->GetSoftRefQueueLock());
      if (!heap_->IsEnqueued(obj)) {
        heap_->EnqueuePendingReference(obj, &soft_reference_list_);
      }
    } else if (klass->IsWeakReferenceClass()) {
      MutexLock mu(self, *heap_->GetWeakRefQueueLock());
      if (!heap_->IsEnqueued(obj)) {
        heap_->EnqueuePendingReference(obj, &weak_reference_list_);
      }
    } else if (klass->IsFinalizerReferenceClass()) {
      MutexLock mu(self, *heap_->GetFinalizerRefQueueLock());
      if (!heap_->IsEnqueued(obj)) {
        heap_->EnqueuePendingReference(obj, &finalizer_reference_list_);
      }
    } else if (klass->IsPhantomReferenceClass()) {
      MutexLock mu(self, *heap_->GetPhantomRefQueueLock());
      if (!heap_->IsEnqueued(obj)) {
        heap_->EnqueuePendingReference(obj, &phantom_reference_list_);
      }
    } else {
      LOG(FATAL) << "Invalid reference type " << PrettyClass(klass)
                 << " " << std::hex << klass->GetAccessFlags();
    }
  }
}

void MarkSweep::ScanRoot(const Object* obj) {
  ScanObject(obj);
}

class MarkObjectVisitor {
 public:
  explicit MarkObjectVisitor(MarkSweep* const mark_sweep) ALWAYS_INLINE : mark_sweep_(mark_sweep) {}

  // TODO: Fixme when anotatalysis works with visitors.
  void operator()(const Object* /* obj */, const Object* ref, const MemberOffset& /* offset */,
                  bool /* is_static */) const ALWAYS_INLINE
      NO_THREAD_SAFETY_ANALYSIS {
    if (kCheckLocks) {
      Locks::mutator_lock_->AssertSharedHeld(Thread::Current());
      Locks::heap_bitmap_lock_->AssertExclusiveHeld(Thread::Current());
    }
    mark_sweep_->MarkObject(ref);
  }

 private:
  MarkSweep* const mark_sweep_;
};

// Scans an object reference.  Determines the type of the reference
// and dispatches to a specialized scanning routine.
void MarkSweep::ScanObject(const Object* obj) {
  MarkObjectVisitor visitor(this);
  ScanObjectVisit(obj, visitor);
}

void MarkSweep::ProcessMarkStackParallel(size_t thread_count) {
  Thread* self = Thread::Current();
  ThreadPool* thread_pool = GetHeap()->GetThreadPool();
  const size_t chunk_size = std::min(mark_stack_->Size() / thread_count + 1,
                                     static_cast<size_t>(MarkStackTask<false>::kMaxSize));
  CHECK_GT(chunk_size, 0U);
  // Split the current mark stack up into work tasks.
  for (mirror::Object **it = mark_stack_->Begin(), **end = mark_stack_->End(); it < end; ) {
    const size_t delta = std::min(static_cast<size_t>(end - it), chunk_size);
    thread_pool->AddTask(self, new MarkStackTask<false>(thread_pool, this, delta,
                                                        const_cast<const mirror::Object**>(it)));
    it += delta;
  }
  thread_pool->SetMaxActiveWorkers(thread_count - 1);
  thread_pool->StartWorkers(self);
  thread_pool->Wait(self, true, true);
  thread_pool->StopWorkers(self);
  mark_stack_->Reset();
  CHECK_EQ(work_chunks_created_, work_chunks_deleted_) << " some of the work chunks were leaked";
}

// Scan anything that's on the mark stack.
void MarkSweep::ProcessMarkStack(bool paused) {
  timings_.StartSplit("ProcessMarkStack");
  size_t thread_count = GetThreadCount(paused);
  if (kParallelProcessMarkStack && thread_count > 1 &&
      mark_stack_->Size() >= kMinimumParallelMarkStackSize) {
    ProcessMarkStackParallel(thread_count);
  } else {
    // TODO: Tune this.
    static const size_t kFifoSize = 4;
    BoundedFifoPowerOfTwo<const Object*, kFifoSize> prefetch_fifo;
    for (;;) {
      const Object* obj = NULL;
      if (kUseMarkStackPrefetch) {
        while (!mark_stack_->IsEmpty() && prefetch_fifo.size() < kFifoSize) {
          const Object* obj = mark_stack_->PopBack();
          DCHECK(obj != NULL);
          __builtin_prefetch(obj);
          prefetch_fifo.push_back(obj);
        }
        if (prefetch_fifo.empty()) {
          break;
        }
        obj = prefetch_fifo.front();
        prefetch_fifo.pop_front();
      } else {
        if (mark_stack_->IsEmpty()) {
          break;
        }
        obj = mark_stack_->PopBack();
      }
      DCHECK(obj != NULL);
      ScanObject(obj);
    }
  }
  timings_.EndSplit();
}

// Walks the reference list marking any references subject to the
// reference clearing policy.  References with a black referent are
// removed from the list.  References with white referents biased
// toward saving are blackened and also removed from the list.
void MarkSweep::PreserveSomeSoftReferences(Object** list) {
  DCHECK(list != NULL);
  Object* clear = NULL;
  size_t counter = 0;

  DCHECK(mark_stack_->IsEmpty());

  timings_.StartSplit("PreserveSomeSoftReferences");
  while (*list != NULL) {
    Object* ref = heap_->DequeuePendingReference(list);
    Object* referent = heap_->GetReferenceReferent(ref);
    if (referent == NULL) {
      // Referent was cleared by the user during marking.
      continue;
    }
    bool is_marked = IsMarked(referent);
    if (!is_marked && ((++counter) & 1)) {
      // Referent is white and biased toward saving, mark it.
      MarkObject(referent);
      is_marked = true;
    }
    if (!is_marked) {
      // Referent is white, queue it for clearing.
      heap_->EnqueuePendingReference(ref, &clear);
    }
  }
  *list = clear;
  timings_.EndSplit();

  // Restart the mark with the newly black references added to the root set.
  ProcessMarkStack(true);
}

inline bool MarkSweep::IsMarked(const Object* object) const
    SHARED_LOCKS_REQUIRED(Locks::heap_bitmap_lock_) {
  if (IsImmune(object)) {
    return true;
  }
  DCHECK(current_mark_bitmap_ != NULL);
  if (current_mark_bitmap_->HasAddress(object)) {
    return current_mark_bitmap_->Test(object);
  }
  return heap_->GetMarkBitmap()->Test(object);
}

// Unlink the reference list clearing references objects with white
// referents.  Cleared references registered to a reference queue are
// scheduled for appending by the heap worker thread.
void MarkSweep::ClearWhiteReferences(Object** list) {
  DCHECK(list != NULL);
  while (*list != NULL) {
    Object* ref = heap_->DequeuePendingReference(list);
    Object* referent = heap_->GetReferenceReferent(ref);
    if (referent != NULL && !IsMarked(referent)) {
      // Referent is white, clear it.
      heap_->ClearReferenceReferent(ref);
      if (heap_->IsEnqueuable(ref)) {
        heap_->EnqueueReference(ref, &cleared_reference_list_);
      }
    }
  }
  DCHECK(*list == NULL);
}

// Enqueues finalizer references with white referents.  White
// referents are blackened, moved to the zombie field, and the
// referent field is cleared.
void MarkSweep::EnqueueFinalizerReferences(Object** list) {
  DCHECK(list != NULL);
  timings_.StartSplit("EnqueueFinalizerReferences");
  MemberOffset zombie_offset = heap_->GetFinalizerReferenceZombieOffset();
  bool has_enqueued = false;
  while (*list != NULL) {
    Object* ref = heap_->DequeuePendingReference(list);
    Object* referent = heap_->GetReferenceReferent(ref);
    if (referent != NULL && !IsMarked(referent)) {
      MarkObject(referent);
      // If the referent is non-null the reference must queuable.
      DCHECK(heap_->IsEnqueuable(ref));
      ref->SetFieldObject(zombie_offset, referent, false);
      heap_->ClearReferenceReferent(ref);
      heap_->EnqueueReference(ref, &cleared_reference_list_);
      has_enqueued = true;
    }
  }
  timings_.EndSplit();
  if (has_enqueued) {
    ProcessMarkStack(true);
  }
  DCHECK(*list == NULL);
}

// Process reference class instances and schedule finalizations.
void MarkSweep::ProcessReferences(Object** soft_references, bool clear_soft,
                                  Object** weak_references,
                                  Object** finalizer_references,
                                  Object** phantom_references) {
  CHECK(soft_references != NULL);
  CHECK(weak_references != NULL);
  CHECK(finalizer_references != NULL);
  CHECK(phantom_references != NULL);
  CHECK(mark_stack_->IsEmpty());

  // Unless we are in the zygote or required to clear soft references
  // with white references, preserve some white referents.
  if (!clear_soft && !Runtime::Current()->IsZygote()) {
    PreserveSomeSoftReferences(soft_references);
  }

  timings_.StartSplit("ProcessReferences");
  // Clear all remaining soft and weak references with white
  // referents.
  ClearWhiteReferences(soft_references);
  ClearWhiteReferences(weak_references);
  timings_.EndSplit();

  // Preserve all white objects with finalize methods and schedule
  // them for finalization.
  EnqueueFinalizerReferences(finalizer_references);

  timings_.StartSplit("ProcessReferences");
  // Clear all f-reachable soft and weak references with white
  // referents.
  ClearWhiteReferences(soft_references);
  ClearWhiteReferences(weak_references);

  // Clear all phantom references with white referents.
  ClearWhiteReferences(phantom_references);

  // At this point all reference lists should be empty.
  DCHECK(*soft_references == NULL);
  DCHECK(*weak_references == NULL);
  DCHECK(*finalizer_references == NULL);
  DCHECK(*phantom_references == NULL);
  timings_.EndSplit();
}

void MarkSweep::UnBindBitmaps() {
  base::TimingLogger::ScopedSplit split("UnBindBitmaps", &timings_);
  for (const auto& space : GetHeap()->GetContinuousSpaces()) {
    if (space->IsDlMallocSpace()) {
      space::DlMallocSpace* alloc_space = space->AsDlMallocSpace();
      if (alloc_space->temp_bitmap_.get() != NULL) {
        // At this point, the temp_bitmap holds our old mark bitmap.
        accounting::SpaceBitmap* new_bitmap = alloc_space->temp_bitmap_.release();
        GetHeap()->GetMarkBitmap()->ReplaceBitmap(alloc_space->mark_bitmap_.get(), new_bitmap);
        CHECK_EQ(alloc_space->mark_bitmap_.release(), alloc_space->live_bitmap_.get());
        alloc_space->mark_bitmap_.reset(new_bitmap);
        DCHECK(alloc_space->temp_bitmap_.get() == NULL);
      }
    }
  }
}

void MarkSweep::FinishPhase() {
  base::TimingLogger::ScopedSplit split("FinishPhase", &timings_);
  // Can't enqueue references if we hold the mutator lock.
  Object* cleared_references = GetClearedReferences();
  Heap* heap = GetHeap();
  timings_.NewSplit("EnqueueClearedReferences");
  heap->EnqueueClearedReferences(&cleared_references);

  timings_.NewSplit("PostGcVerification");
  heap->PostGcVerification(this);

  timings_.NewSplit("GrowForUtilization");
  heap->GrowForUtilization(GetGcType(), GetDurationNs());

  timings_.NewSplit("RequestHeapTrim");
  heap->RequestHeapTrim();

  // Update the cumulative statistics
  total_time_ns_ += GetDurationNs();
  total_paused_time_ns_ += std::accumulate(GetPauseTimes().begin(), GetPauseTimes().end(), 0,
                                           std::plus<uint64_t>());
  total_freed_objects_ += GetFreedObjects() + GetFreedLargeObjects();
  total_freed_bytes_ += GetFreedBytes() + GetFreedLargeObjectBytes();

  // Ensure that the mark stack is empty.
  CHECK(mark_stack_->IsEmpty());

  if (kCountScannedTypes) {
    VLOG(gc) << "MarkSweep scanned classes=" << class_count_ << " arrays=" << array_count_
             << " other=" << other_count_;
  }

  if (kCountTasks) {
    VLOG(gc) << "Total number of work chunks allocated: " << work_chunks_created_;
  }

  if (kMeasureOverhead) {
    VLOG(gc) << "Overhead time " << PrettyDuration(overhead_time_);
  }

  if (kProfileLargeObjects) {
    VLOG(gc) << "Large objects tested " << large_object_test_ << " marked " << large_object_mark_;
  }

  if (kCountClassesMarked) {
    VLOG(gc) << "Classes marked " << classes_marked_;
  }

  if (kCountJavaLangRefs) {
    VLOG(gc) << "References scanned " << reference_count_;
  }

  // Update the cumulative loggers.
  cumulative_timings_.Start();
  cumulative_timings_.AddLogger(timings_);
  cumulative_timings_.End();

  // Clear all of the spaces' mark bitmaps.
  for (const auto& space : GetHeap()->GetContinuousSpaces()) {
    if (space->GetGcRetentionPolicy() != space::kGcRetentionPolicyNeverCollect) {
      space->GetMarkBitmap()->Clear();
    }
  }
  mark_stack_->Reset();

  // Reset the marked large objects.
  space::LargeObjectSpace* large_objects = GetHeap()->GetLargeObjectsSpace();
  large_objects->GetMarkObjects()->Clear();
}

}  // namespace collector
}  // namespace gc
}  // namespace art<|MERGE_RESOLUTION|>--- conflicted
+++ resolved
@@ -1011,15 +1011,9 @@
   }
   accounting::ObjectStack* live_stack = array_check->live_stack;
   if (std::find(live_stack->Begin(), live_stack->End(), object) == live_stack->End()) {
-<<<<<<< HEAD
     return object;
   }
   return nullptr;
-=======
-    return true;
-  }
-  return false;
->>>>>>> 50c3e9ca
 }
 
 void MarkSweep::SweepSystemWeaksArray(accounting::ObjectStack* allocations) {
