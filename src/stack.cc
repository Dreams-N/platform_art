--- conflicted
+++ resolved
@@ -102,18 +102,8 @@
  */
 int Frame::GetVRegOffset(const DexFile::CodeItem* code_item,
                          uint32_t core_spills, uint32_t fp_spills,
-<<<<<<< HEAD
-                         size_t frame_size, int reg)
-{
-#if defined(ART_USE_LLVM_COMPILER)
-  LOG(FATAL) << "LLVM compiler don't support this function";
-  return 0;
-#else
-  DCHECK_EQ( frame_size & (kStackAlignment - 1), 0U);
-=======
                          size_t frame_size, int reg) {
   DCHECK_EQ(frame_size & (kStackAlignment - 1), 0U);
->>>>>>> b25c3f6a
   int num_spills = __builtin_popcount(core_spills) + __builtin_popcount(fp_spills) + 1 /* filler */;
   int num_ins = code_item->ins_size_;
   int num_regs = code_item->registers_size_ - num_ins;
